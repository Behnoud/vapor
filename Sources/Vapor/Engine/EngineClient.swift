import Async
import HTTP
import TCP
import TLS
#if os(Linux)
    import OpenSSL
#else
    import AppleTLS
#endif

/// HTTP/1.1 client wrapper.
///
/// Able to more eeasily make request to HTTP servers
///
/// Automatically follows redirections as specified in the `EngineClientConfig`
/// Redirections modify the input `Request`
public final class EngineClient: Client, Service {
    /// See Client.container
    public let container: Container

    /// This client's config.
    public let config: EngineClientConfig

    /// Create a new engine client
    public init(container: Container, config: EngineClientConfig) {
        self.container = container
        self.config = config
    }

    /// See Responder.respond
    public func respond(to req: Request) -> Future<Response> {
        return self.respond(to: req, redirecting: config.maxRedirections)
    }
    
    /// Responds to a request, applying redirections
    private func respond(to req: Request, redirecting: Int) -> Future<Response> {
        return Future.flatMap {
            if req.http.uri.scheme == "https" ? true : false {
                return try self.tlsRespond(to: req, redirecting: redirecting)
            } else {
                return try self.plaintextRespond(to: req, redirecting: redirecting)
            }
        }
    }
    
    /// Rediects the input request with the `Location` in the Response
    private func redirect(
        _ response: HTTPResponse,
        for req: Request,
        redirecting: Int
    ) throws -> Future<Response> {
        guard redirecting > 0 else {
            throw VaporError(
                identifier: "excessive-redirects",
                reason: "The HTTP Client was redirected more than \(config.maxRedirections) times."
            )
        }
        
        guard let location = response.headers[.location] else {
            throw VaporError(
                identifier: "invalid-redirect",
                reason: "The HTTP Client received a status 3xx without a location to redirect to."
            )
        }
        
        let newURI = try location.makeURI()
        
        if newURI.hostname != nil {
            req.http.uri = newURI
        } else {
            if newURI.path.first == "/" {
                req.http.uri.path = newURI.path
            } else {
                var path = newURI.path
                path.removeFirst()
                
                if req.http.uri.path.last == "/" {
                    req.http.uri.path += path
                } else {
                    var components = req.http.uri.path.split(separator: "/")
                    components.removeLast()
                    req.http.uri.path = components.joined(separator: "/") + "/" + path
                }
            }
        }
        
        return self.respond(to: req, redirecting: redirecting - 1)
    }
    
    /// Processes an HTTP esponse and acts upon redirects accordingly
    private func response(
        from httpRes: HTTPResponse,
        for req: Request,
        redirecting: Int
    ) throws -> Future<Response> {
        if httpRes.status.code >= 300 && httpRes.status.code < 400 {
            switch httpRes.status.code {
            case 301, 307, 308:
                return try redirect(httpRes, for: req, redirecting: redirecting)
            case 302, 303:
                req.http.method = .get
                req.http.body = HTTPBody()
                req.http.mediaType = nil
                return try redirect(httpRes, for: req, redirecting: redirecting)
            default: break
            }
        }
        
        let res = req.makeResponse()
        res.http = httpRes
        return Future(res)
    }

    /// Responds to a Request using TLS client.
    private func tlsRespond(to req: Request, redirecting: Int) throws -> Future<Response> {
        let tcpSocket = try TCPSocket(isNonBlocking: true)
        let tcpClient = try TCPClient(socket: tcpSocket)
        var settings = TLSClientSettings()
        let hostname = try req.http.uri.requireHostname()
        settings.peerDomainName = hostname
        #if os(macOS)
            let tlsClient = try AppleTLSClient(tcp: tcpClient, using: settings)
        #else
            let tlsClient = try OpenSSLClient(tcp: tcpClient, using: settings)
        #endif
        try tlsClient.connect(hostname: hostname, port: req.http.uri.port ?? 443)
        let client = HTTPClient(
            stream: tlsClient.socket.stream(on: self.container),
            on: self.container
        )
        req.http.headers[.host] = hostname
        return client.send(req.http).flatMap(to: Response.self) { httpRes in
            tlsClient.close()
            
            return try self.response(from: httpRes, for: req, redirecting: redirecting)
        }
    }

    /// Responds to a Request using TCP client.
    private func plaintextRespond(to req: Request, redirecting: Int) throws -> Future<Response> {
        let tcpSocket = try TCPSocket(isNonBlocking: true)
        let tcpClient = try TCPClient(socket: tcpSocket)
        let hostname = try req.http.uri.requireHostname()
        try tcpClient.connect(hostname: hostname, port: req.http.uri.port ?? 80)
        let promise = Promise(Response.self)
        let stream = tcpSocket.stream(on: self.container) { _, error in
            promise.fail(error)
        }
        let client = HTTPClient(
            stream: stream,
            on: self.container
        )
        req.http.headers[.host] = hostname
<<<<<<< HEAD
        return client.send(req.http).flatMap(to: Response.self) { httpRes in
            tcpClient.close()
            
            return try self.response(from: httpRes, for: req, redirecting: redirecting)
        }
=======
        client.send(req.http).map(to: Response.self) { httpRes in
            let res = req.makeResponse()
            res.http = httpRes
            return res
        }.chain(to: promise)
        return promise.future
>>>>>>> f293aff2
    }
}

/// Configuration option's for the EngineClient.
public struct EngineClientConfig: Service {
    /// The maximum response size to allow for
    /// incoming HTTP responses.
    public let maxResponseSize: Int
    
    /// The maximum amount of 3xx redirect responses to follow
    ///
    /// Used to prevent infinite redirect loops
    public var maxRedirections: Int

    /// Create a new EngineClientConfig.
    public init(maxResponseSize: Int) {
        self.maxResponseSize = maxResponseSize
        self.maxRedirections = 8
    }
}

extension URI {
    /// Returns the URI hostname, throwing if none exists.
    fileprivate func requireHostname() throws -> String {
        guard let hostname = self.hostname else {
            throw VaporError(identifier: "requireHostname", reason: "URI with hostname required.")
        }
        return hostname
    }
}<|MERGE_RESOLUTION|>--- conflicted
+++ resolved
@@ -151,20 +151,11 @@
             on: self.container
         )
         req.http.headers[.host] = hostname
-<<<<<<< HEAD
         return client.send(req.http).flatMap(to: Response.self) { httpRes in
             tcpClient.close()
             
             return try self.response(from: httpRes, for: req, redirecting: redirecting)
         }
-=======
-        client.send(req.http).map(to: Response.self) { httpRes in
-            let res = req.makeResponse()
-            res.http = httpRes
-            return res
-        }.chain(to: promise)
-        return promise.future
->>>>>>> f293aff2
     }
 }
 
