--- conflicted
+++ resolved
@@ -12,28 +12,16 @@
     /// Serializes the supplied content to this message.
     /// Uses the Content's default media type if none is supplied.
     public func encode<C: Content>(_ content: C) throws {
-<<<<<<< HEAD
         let encoder = try requireEncoder(for: C.defaultMediaType)
-        let body = try HTTPBody(encoder.encode(content))
-=======
-        let coders = try container.superContainer.make(ContentConfig.self, for: ContentContainer.self)
-        let encoder = try coders.requireEncoder(for: C.defaultMediaType)
         let body = try encoder.encodeBody(from: content)
->>>>>>> e448ebda
         update(body, C.defaultMediaType)
     }
 
     /// Serializes the supplied content to this message.
     /// Uses the Content's default media type if none is supplied.
     public func encode<E: Encodable>(_ encodable: E, as mediaType: MediaType) throws {
-<<<<<<< HEAD
         let encoder = try requireEncoder(for: mediaType)
-        let body = try HTTPBody(encoder.encode(encodable))
-=======
-        let coders = try container.superContainer.make(ContentConfig.self, for: ContentContainer.self)
-        let encoder = try coders.requireEncoder(for: mediaType)
         let body = try encoder.encodeBody(from: encodable)
->>>>>>> e448ebda
         update(body, mediaType)
     }
     
@@ -58,7 +46,6 @@
         guard let mediaType = mediaType else {
             throw "no media type"
         }
-<<<<<<< HEAD
         return try coders.requireDecoder(for: mediaType)
     }
 }
@@ -97,19 +84,5 @@
 
         let decoder = try requireDecoder()
         return try decoder.get(at: keyPath.makeBasicKeys(), from: data)
-=======
-        
-        let encoder = try coders.requireDecoder(for: mediaType)
-        return try encoder.decode(D.self, from: body)
-    }
-}
-
-extension QueryContainer {
-    /// Parses the supplied content from the mesage.
-    public func decode<D: Decodable>(_ decodable: D.Type) throws -> D {
-        let coders = try container.superContainer.make(ContentConfig.self, for: QueryContainer.self)
-        let encoder = try coders.requireDecoder(for: .urlEncodedForm)
-        return try encoder.decode(D.self, from: HTTPBody(string: query))
->>>>>>> e448ebda
     }
 }