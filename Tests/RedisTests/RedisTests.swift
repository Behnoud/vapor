--- conflicted
+++ resolved
@@ -16,17 +16,12 @@
     func makeClient() throws -> RedisClient<TCPClient> {
         let queue = DispatchQueue(label: "test.kaas.\(clientCount)")
         clientCount += 1
-        
-<<<<<<< HEAD
-        let connection = try RedisClient<TCPClient>.connect(hostname: "localhost", worker: EventLoop(queue: queue)).blockingAwait(timeout: .seconds(1))
-=======
-        return try RedisClient<TCPClient>.connect(hostname: "localhost", worker: Worker(queue: queue)).blockingAwait(timeout: .seconds(1))
+        return try RedisClient<TCPClient>.connect(hostname: "localhost", worker: EventLoop(queue: queue)).blockingAwait(timeout: .seconds(1))
     }
     
     func testCRUD() throws {
         let connection = try makeClient()
->>>>>>> 9b3ea5fe
-        
+      
         _ = try connection.delete(keys: ["*"]).blockingAwait(timeout: .seconds(1))
         
         let result = try connection.set("world", forKey: "hello").flatten {
