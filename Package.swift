--- conflicted
+++ resolved
@@ -4,14 +4,10 @@
 let package = Package(
     name: "vapor",
     platforms: [
-<<<<<<< HEAD
-        .macOS(.v10_15)
-=======
         .macOS(.v10_15),
         .iOS(.v13),
         .tvOS(.v13),
         .watchOS(.v6)
->>>>>>> bc194e38
     ],
     products: [
         .library(name: "Vapor", targets: ["Vapor"]),
