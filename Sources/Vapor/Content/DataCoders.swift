--- conflicted
+++ resolved
@@ -15,9 +15,22 @@
 
 // MARK: Foundation
 
-<<<<<<< HEAD
-extension JSONEncoder: DataEncoder {}
-extension JSONDecoder: DataDecoder {}
+extension JSONEncoder: BodyEncoder {
+    public func encodeBody<T>(from encodable: T) throws -> HTTPBody where T : Encodable {
+        let data = try self.encode(encodable)
+        return HTTPBody(data)
+    }
+}
+
+extension JSONDecoder: BodyDecoder {
+    public func decode<T>(_ decodable: T.Type, from body: HTTPBody) throws -> T where T : Decodable {
+        guard let data = body.data else {
+            throw VaporError(identifier: "body-error", reason: "JSONDecodes doesn't support streaming bodies")
+        }
+        
+        return try self.decode(T.self, from: data)
+    }
+}
 
 // MARK: Single Value
 
@@ -93,21 +106,5 @@
             _ = try self.nestedContainer(keyedBy: BasicKey.self)
         }
         return self
-=======
-extension JSONEncoder: BodyEncoder {
-    public func encodeBody<T>(from encodable: T) throws -> HTTPBody where T : Encodable {
-        let data = try self.encode(encodable)
-        return HTTPBody(data)
-    }
-}
-
-extension JSONDecoder: BodyDecoder {
-    public func decode<T>(_ decodable: T.Type, from body: HTTPBody) throws -> T where T : Decodable {
-        guard let data = body.data else {
-            throw VaporError(identifier: "body-error", reason: "JSONDecodes doesn't support streaming bodies")
-        }
-        
-        return try self.decode(T.self, from: data)
->>>>>>> e448ebda
     }
 }