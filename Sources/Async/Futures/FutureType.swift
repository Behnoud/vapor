--- conflicted
+++ resolved
@@ -57,13 +57,9 @@
     }
 
     /// Maps a future to a future of a different type.
-<<<<<<< HEAD
-    public func map<T>(to type: T.Type = T.self, callback: @escaping ExpectationMapCallback<T>) -> Future<T> {
-=======
     ///
     /// http://localhost:8000/async/promise-future-introduction/#mapping-results
-    public func map<T>(callback: @escaping ExpectationMapCallback<T>) -> Future<T> {
->>>>>>> 72630476
+    public func map<T>(to type: T.Type = T.self, callback: @escaping ExpectationMapCallback<T>) -> Future<T> {
         let promise = Promise(T.self)
 
         then { expectation in
