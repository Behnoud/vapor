--- conflicted
+++ resolved
@@ -48,17 +48,13 @@
     static func expandPath(_ path: String) throws -> String {
         let maybeResult = realpath(path, nil)
 
-<<<<<<< HEAD
-        guard let r = result else {
-=======
         guard let result = maybeResult else {
->>>>>>> ec9bc2d1
             throw Error.Unreadable
         }
 
         defer { free(result) }
 
-        let cstring = String(validatingUTF8: r)
+        let cstring = String(validatingUTF8: result)
 
         if let expanded = cstring {
             return expanded
