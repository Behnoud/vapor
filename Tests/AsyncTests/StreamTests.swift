--- conflicted
+++ resolved
@@ -12,14 +12,10 @@
             return int * int
         }.drain { square in
             squares.append(square)
-<<<<<<< HEAD
-        }.catch { XCTFail("\($0)") }
-=======
         }.catch { error in
             reported = true
             XCTAssert(error is CustomError)
         }
->>>>>>> 72630476
 
         numberEmitter.emit(1)
         numberEmitter.emit(2)
